# Copyright 2019 Google Inc. All rights reserved.
#
# Licensed under the Apache License, Version 2.0 (the "License");
# you may not use this file except in compliance with the License.
# You may obtain a copy of the License at
#
#      http://www.apache.org/licenses/LICENSE-2.0
#
# Unless required by applicable law or agreed to in writing, software
# distributed under the License is distributed on an "AS IS" BASIS,
# WITHOUT WARRANTIES OR CONDITIONS OF ANY KIND, either express or implied.
# See the License for the specific language governing permissions and
# limitations under the License.

"""Module with CRMintApp worker classes."""

from apiclient.discovery import build
from apiclient.errors import HttpError
from apiclient.http import MediaIoBaseUpload
import cloudstorage as gcs
from datetime import datetime
from datetime import timedelta
from fnmatch import fnmatch
from functools import wraps
from googleads import adwords, common, oauth2
import hashlib
import json
import logging
from oauth2client.service_account import ServiceAccountCredentials
import os
from random import random
import re
import requests
import time
import urllib
import uuid
import yaml
<<<<<<< HEAD
import hashlib
=======
>>>>>>> 5bc367ed

from google.cloud import bigquery
from google.cloud.exceptions import ClientError
from googleads import adwords
from googleads.oauth2 import GoogleRefreshTokenClient as tokenClient
from googleads import common as adsCommon
import zeep.cache

logging.disable(logging.DEBUG)

_KEY_FILE = os.path.join(os.path.dirname(__file__), '..', 'data',
                         'service-account.json')
AVAILABLE = (
    'BQMLTrainer',
    'BQQueryLauncher',
    'BQToMeasurementProtocol',
    'BQToStorageExporter',
    'Commenter',
    'GAAudiencesUpdater',
    'GADataImporter',
    'GAToBQImporter',
    'MLPredictor',
    'StorageChecker',
    'StorageCleaner',
    'StorageToBQImporter',
<<<<<<< HEAD
    'BQToCM',
=======
    'AddClientMatchLists',
>>>>>>> 5bc367ed
)

# Defines how many times to retry on failure, default to 5 times.
DEFAULT_MAX_RETRIES = os.environ.get('MAX_RETRIES', 5)

# pylint: disable=too-few-public-methods

class WorkerException(Exception):
  """Worker execution exceptions expected in task handler."""


class Worker(object):
  """Abstract worker class."""

  # A list describing worker parameters. Each element in the list is a tuple
  # of five elements: 0) parameter's name, 1) parameter's type, 2) True if
  # parameter is required, False otherwise, 3) default value to use when
  # parameter value is missing, and 4) label to show near parameter's field in
  # a web UI. See examples below in worker classes.
  PARAMS = []

  GLOBAL_SETTINGS = []

  # Maximum number of execution attempts.
  MAX_ATTEMPTS = 1

  def __init__(self, params, pipeline_id, job_id):
    self._pipeline_id = pipeline_id
    self._job_id = job_id
    self._params = params
    for p in self.PARAMS:
      try:
        self._params[p[0]]
      except KeyError:
        self._params[p[0]] = p[3]
    self._workers_to_enqueue = []

  def _log(self, level, message, *substs):
    from core import cloud_logging
    self.retry(cloud_logging.logger.log_struct)({
        'labels': {
            'pipeline_id': self._pipeline_id,
            'job_id': self._job_id,
            'worker_class': self.__class__.__name__,
        },
        'log_level': level,
        'message': message % substs,
    })

  def log_info(self, message, *substs):
    self._log('INFO', message, *substs)

  def log_warn(self, message, *substs):
    self._log('WARNING', message, *substs)

  def log_error(self, message, *substs):
    self._log('ERROR', message, *substs)

  def execute(self):
    self.log_info('Started with params: %s',
                  json.dumps(self._params, sort_keys=True, indent=2,
                             separators=(', ', ': ')))
    try:
      self._execute()
    except ClientError as e:
      raise WorkerException(e)
    self.log_info('Finished successfully')
    return self._workers_to_enqueue

  def _execute(self):
    """Abstract method that does actual worker's job."""
    pass

  def _enqueue(self, worker_class, worker_params, delay=0):
    self._workers_to_enqueue.append((worker_class, worker_params, delay))

  def retry(self, func, max_retries=DEFAULT_MAX_RETRIES):
    """Decorator implementing retries with exponentially increasing delays."""
    @wraps(func)
    def func_with_retries(*args, **kwargs):
      """Retriable version of function being decorated."""
      tries = 0
      while tries < max_retries:
        try:
          return func(*args, **kwargs)
        except HttpError as e:
          # If it is a client side error, then there's no reason to retry.
          if e.resp.status > 399 and e.resp.status < 500:
            raise e
        except Exception as e:  # pylint: disable=broad-except
          tries += 1
          delay = 5 * 2 ** (tries + random())
          time.sleep(delay)
      return func(*args, **kwargs)
    return func_with_retries


class Commenter(Worker):
  """Dummy worker that fails when checkbox is unchecked."""

  PARAMS = [
      ('comment', 'text', False, '', 'Comment'),
      ('success', 'boolean', True, False, 'Finish successfully'),
  ]

  def _execute(self):
    if not self._params['success']:
      msg = '"{}" is unchecked: {}'.format(
          self.PARAMS[1][4],
          self._params['comment'])
      raise WorkerException(msg)


class BQWorker(Worker):
  """Abstract BigQuery worker."""

  def _get_client(self):
    bigquery.Client.SCOPE = (
        'https://www.googleapis.com/auth/bigquery',
        'https://www.googleapis.com/auth/cloud-platform',
        'https://www.googleapis.com/auth/drive')
    client = bigquery.Client.from_service_account_json(_KEY_FILE)
    if self._params['bq_project_id'].strip():
      client.project = self._params['bq_project_id']
    return client

  def _bq_setup(self):
    self._client = self._get_client()
    self._dataset = self._client.dataset(self._params['bq_dataset_id'])
    self._table = self._dataset.table(self._params['bq_table_id'])
    self._job_name = '%i_%i_%s_%s' % (self._pipeline_id, self._job_id,
                                      self.__class__.__name__, uuid.uuid4())

  def _begin_and_wait(self, *jobs):
    for job in jobs:
      job.begin()
    delay = 5
    wait_time = 0
    all_jobs_done = False
    while not all_jobs_done:
      wait_time += delay
      if wait_time > 300:  # If 5 minutes passed, then spawn BQWaiter.
        worker_params = {
            'job_names': [job.name for job in jobs],
            'bq_project_id': self._params['bq_project_id']
        }
        self._enqueue('BQWaiter', worker_params, 60)
        return
      time.sleep(delay)
      if delay < 30:
        delay = [5, 10, 15, 20, 30][wait_time / 60]
      all_jobs_done = True
      for job in jobs:
        job.reload()
        if job.error_result is not None:
          raise WorkerException(job.error_result['message'])
        if job.state != 'DONE':
          all_jobs_done = False
          break


class BQWaiter(BQWorker):
  """Worker that checks BQ job status and respawns itself if job is running."""

  def _execute(self):
    client = self._get_client()
    for job_name in self._params['job_names']:
      # pylint: disable=protected-access
      job = bigquery.job._AsyncJob(job_name, client)
      # pylint: enable=protected-access
      job.reload()
      if job.error_result is not None:
        raise WorkerException(job.error_result['message'])
      if job.state != 'DONE':
        worker_params = {
            'job_names': self._params['job_names'],
            'bq_project_id': self._params['bq_project_id']
        }
        self._enqueue('BQWaiter', worker_params, 60)
        return


class BQQueryLauncher(BQWorker):
  """Worker to run SQL queries in BigQuery."""

  PARAMS = [
      ('query', 'sql', True, '', 'Query'),
      ('bq_project_id', 'string', False, '', 'BQ Project ID'),
      ('bq_dataset_id', 'string', True, '', 'BQ Dataset ID'),
      ('bq_table_id', 'string', True, '', 'BQ Table ID'),
      ('overwrite', 'boolean', True, False, 'Overwrite table'),
  ]

  def _execute(self):
    self._bq_setup()
    job = self._client.run_async_query(self._job_name, self._params['query'])
    job.destination = self._table
    job.use_legacy_sql = False
    if self._params['overwrite']:
      job.write_disposition = 'WRITE_TRUNCATE'
    else:
      job.write_disposition = 'WRITE_APPEND'
    self._begin_and_wait(job)


class StorageWorker(Worker):
  """Abstract worker class for Cloud Storage workers."""

  def _get_matching_stats(self, patterned_uris):
    stats = []
    patterns = {}
    for patterned_uri in patterned_uris:
      patterned_uri_split = patterned_uri.split('/')
      bucket = '/'.join(patterned_uri_split[1:3])
      pattern = '/'.join(patterned_uri_split[1:])
      try:
        if pattern not in patterns[bucket]:
          patterns[bucket].append(pattern)
      except KeyError:
        patterns[bucket] = [pattern]
    for bucket in patterns:
      for stat in gcs.listbucket(bucket):
        if not stat.is_dir:
          for pattern in patterns[bucket]:
            if fnmatch(stat.filename, pattern):
              stats.append(stat)
              break
    return stats


class StorageCleaner(StorageWorker):
  """Worker to delete stale files in Cloud Storage."""

  PARAMS = [
      ('file_uris', 'string_list', True, '',
       ('List of file URIs and URI patterns (e.g. gs://bucket/data.csv or '
        'gs://bucket/data_*.csv)')),
      ('expiration_days', 'number', True, 30,
       'Days to keep files since last modification'),
  ]

  def _execute(self):
    delta = timedelta(self._params['expiration_days'])
    expiration_datetime = datetime.now() - delta
    expiration_timestamp = time.mktime(expiration_datetime.timetuple())
    stats = self._get_matching_stats(self._params['file_uris'])
    for stat in stats:
      if stat.st_ctime < expiration_timestamp:
        gcs.delete(stat.filename)
        self.log_info('gs:/%s file deleted.', stat.filename)


class StorageChecker(StorageWorker):
  """Worker to check if files matching the patterns exist in Cloud Storage."""

  PARAMS = [
      ('file_uris', 'string_list', True, '',
       ('List of file URIs and URI patterns (e.g. gs://bucket/data.csv or '
        'gs://bucket/data_*.csv)')),
      ('min_size', 'number', False, '',
       'Least total size of matching files in bytes required for success'),
  ]

  def _execute(self):
    try:
      min_size = int(self._params['min_size'])
    except TypeError:
      min_size = 0
    stats = self._get_matching_stats(self._params['file_uris'])
    if not stats:
      raise WorkerException('Files matching the patterns were not found')
    size = reduce(lambda total, stat: total + stat.st_size, stats, 0)
    if size < min_size:
      raise WorkerException( 'Files matching the patterns are too small')



class StorageToBQImporter(StorageWorker, BQWorker):
  """Worker to import a CSV file into a BigQuery table."""

  PARAMS = [
      ('source_uris', 'string_list', '', True,
       'Hello 2 Source CSV or JSON files URIs (e.g. gs://bucket/data.csv)'),
      ('bq_project_id', 'string', False, '', 'BQ Project ID'),
      ('bq_dataset_id', 'string', True, '', 'BQ Dataset ID'),
      ('bq_table_id', 'string', True, '', 'BQ Table ID'),
      ('overwrite', 'boolean', True, False, 'Overwrite table'),
      ('dont_create', 'boolean', True, False,
       'Don\'t create table if doesn\'t exist'),
      ('autodetect', 'boolean', True, False,
       'Autodetect schema and other parameters'),
      ('rows_to_skip', 'number', False, 0, 'Header rows to skip'),
      ('errors_to_allow', 'number', False, 0, 'Number of errors allowed'),
      ('import_json', 'boolean', False, False, 'Source is in JSON format'),
  ]

  def _get_source_uris(self):
    stats = self._get_matching_stats(self._params['source_uris'])
    return ['gs:/%s' % s.filename for s in stats]

  def _execute(self):
    self._bq_setup()
    source_uris = self._get_source_uris()
    job = self._client.load_table_from_storage(
        self._job_name, self._table, *source_uris)
    if self._params['import_json']:
      job.source_format = 'NEWLINE_DELIMITED_JSON'
    else:
      try:
        job.skip_leading_rows = self._params['rows_to_skip']
      except KeyError:
        job.skip_leading_rows = 0
    job.autodetect = self._params['autodetect']
    if job.autodetect:
      # Ugly patch to make autodetection work. See https://goo.gl/shWLKf
      # pylint: disable=protected-access
      def _build_resource_with_autodetect():
        resource = bigquery.job.LoadTableFromStorageJob._build_resource(job)
        resource['configuration']['load']['autodetect'] = True
        return resource
      job._build_resource = _build_resource_with_autodetect
      # pylint: enable=protected-access
    else:
      job.allow_jagged_rows = True
      job.allow_quoted_newlines = True
      job.ignore_unknown_values = True
    try:
      job.max_bad_records = self._params['errors_to_allow']
    except KeyError:
      job.max_bad_records = 0
    if self._params['overwrite']:
      job.write_disposition = 'WRITE_TRUNCATE'
    else:
      job.write_disposition = 'WRITE_APPEND'
    if self._params['dont_create']:
      job.create_disposition = 'CREATE_NEVER'
    else:
      job.create_disposition = 'CREATE_IF_NEEDED'
    self._begin_and_wait(job)


class BQToStorageExporter(BQWorker):
  """Worker to export a BigQuery table to a CSV file."""

  PARAMS = [
      ('bq_project_id', 'string', False, '', 'BQ Project ID'),
      ('bq_dataset_id', 'string', True, '', 'BQ Dataset ID'),
      ('bq_table_id', 'string', True, '', 'BQ Table ID'),
      ('destination_uri', 'string', True, '',
       'Destination CSV or JSON file URI (e.g. gs://bucket/data.csv)'),
      ('print_header', 'boolean', True, False, 'Include a header row'),
      ('export_json', 'boolean', False, False, 'Export in JSON format'),
  ]

  def _execute(self):
    self._bq_setup()
    job = self._client.extract_table_to_storage(
        self._job_name, self._table, self._params['destination_uri'])
    job.print_header = self._params['print_header']
    if self._params['export_json']:
      job.destination_format = 'NEWLINE_DELIMITED_JSON'
    self._begin_and_wait(job)


class GAWorker(Worker):
  """Abstract class with GA-specific methods."""

  def _ga_setup(self, v='v4'):
    credentials = ServiceAccountCredentials.from_json_keyfile_name(_KEY_FILE)
    service = 'analyticsreporting' if v == 'v4' else 'analytics'
    self._ga_client = build(service, v, credentials=credentials)

  def _parse_accountid_from_propertyid(self):
    return self._params['property_id'].split('-')[1]


class GAToBQImporter(BQWorker, GAWorker):
  """Worker to load data into BQ from GA using Core Reporting API."""

  PARAMS = [
      ('view_ids', 'string_list', True, '', 'View IDs (e.g. 12345)'),
      ('start_date', 'string', True, '', 'Start date (e.g. 2015-12-31)'),
      ('end_date', 'string', True, '', 'End date (e.g. 2016-12-31)'),
      ('day_by_day', 'boolean', True, False, 'Fetch data day by day'),
      ('metrics', 'string_list', True, '', 'Metrics (e.g. ga:users)'),
      ('dimensions', 'string_list', False, '', 'Dimensions (e.g. ga:source)'),
      ('filters', 'string', False, '',
       'Filters (e.g. ga:deviceCategory==mobile)'),
      ('include_empty_rows', 'boolean', True, False, 'Include empty rows'),
      ('bq_project_id', 'string', False, '', 'BQ Project ID'),
      ('bq_dataset_id', 'string', True, '', 'BQ Dataset ID'),
      ('bq_table_id', 'string', True, '', 'BQ Table ID'),
  ]

  def _compose_report(self):
    dimensions = [{'name': d} for d in self._params['dimensions']]
    metrics = [{'expression': m} for m in self._params['metrics']]
    self._request = {
        'viewId': None,
        'dateRanges': None,
        'dimensions': dimensions,
        'metrics': metrics,
        'filtersExpression': self._params['filters'],
        'hideTotals': True,
        'hideValueRanges': True,
        'includeEmptyRows': self._params['include_empty_rows'],
        'samplingLevel': 'LARGE',
        'pageSize': 10000,
    }

  def _get_report(self, view_id, start_date, end_date):
    # TODO(dulacp): refactor this method, too complex branching logic

    log_str = 'View ID %s from %s till %s' % (view_id, start_date, end_date)
    self.log_info('Fetch for %s started', log_str)
    rows_fetched = 0
    self._request['view_id'] = view_id
    self._request['dateRanges'] = [{
        'startDate': start_date,
        'endDate': end_date,
    }]
    body = {'reportRequests': [self._request]}
    while True:
      request = self._ga_client.reports().batchGet(body=body)
      response = self.retry(request.execute)()
      report = response['reports'][0]
      dimensions = [d.replace(':', '_') for d in
                    report['columnHeader']['dimensions']]
      metrics = [m['name'].replace(':', '_') for m in
                 report['columnHeader']['metricHeader']['metricHeaderEntries']]
      ga_row = {
          'view_id': view_id,
          'start_date': start_date,
          'end_date': end_date,
      }
      for row in report['data']['rows']:
        for dimension, value in zip(dimensions, row['dimensions']):
          ga_row[dimension] = value
        for metric, value in zip(metrics, row['metrics'][0]['values']):
          ga_row[metric] = value
        bq_row = []
        for field in self._table.schema:
          try:
            bq_row.append(ga_row[field.name])
          except KeyError:
            bq_row.append(None)
        self._bq_rows.append(tuple(bq_row))
      self._flush()
      rows_fetched += len(report['data']['rows'])
      try:
        self._request['pageToken'] = report['nextPageToken']
      except KeyError:
        try:
          del self._request['pageToken']
        except KeyError:
          pass
        break
    self.log_info('%i rows of data fetched for %s', rows_fetched, log_str)

  def _flush(self, forced=False):
    if self._bq_rows:
      if forced or len(self._bq_rows) > 9999:
        for i in xrange(0, len(self._bq_rows), 10000):
          self._table.insert_data(self._bq_rows[i:i + 10000])
        self._bq_rows = []

  def _execute(self):
    self._bq_setup()
    self._table.reload()
    self._ga_setup()
    self._compose_report()
    self._bq_rows = []
    if self._params['day_by_day']:
      start_date = datetime.strptime(
          self._params['start_date'], '%Y-%m-%d').date()
      end_date = datetime.strptime(
          self._params['end_date'], '%Y-%m-%d').date()
      date_str = start_date.strftime('%Y-%m-%d')
      for view_id in self._params['view_ids']:
        self._get_report(view_id, date_str, date_str)
      self._flush(forced=True)
      if start_date != end_date:
        start_date += timedelta(1)
        params = self._params.copy()
        params['start_date'] = start_date.strftime('%Y-%m-%d')
        self._enqueue(self.__class__.__name__, params)
    else:
      for view_id in self._params['view_ids']:
        self._get_report(
            view_id, self._params['start_date'], self._params['end_date'])
      self._flush(forced=True)


class GADataImporter(GAWorker):
  """Imports CSV data from Cloud Storage to GA using Data Import."""

  PARAMS = [
      ('csv_uri', 'string', True, '',
       'CSV data file URI (e.g. gs://bucket/data.csv)'),
      ('property_id', 'string', True, '',
       'GA Property Tracking ID (e.g. UA-12345-3)'),
      ('dataset_id', 'string', True, '',
       'GA Dataset ID (e.g. sLj2CuBTDFy6CedBJw)'),
      ('max_uploads', 'number', False, '',
       'Maximum uploads to keep in GA Dataset (leave empty to keep all)'),
      ('delete_before', 'boolean', True, False,
       'Delete older uploads before upload'),
      ('account_id', 'string', False, '', 'GA Account ID'),
  ]

  _BUFFER_SIZE = 256 * 1024

  def _upload(self):
    with gcs.open(self._file_name, read_buffer_size=self._BUFFER_SIZE) as f:
      media = MediaIoBaseUpload(f, mimetype='application/octet-stream',
                                chunksize=self._BUFFER_SIZE, resumable=True)
      request = self._ga_client.management().uploads().uploadData(
          accountId=self._account_id,
          webPropertyId=self._params['property_id'],
          customDataSourceId=self._params['dataset_id'],
          media_body=media)
      response = None
      tries = 0
      milestone = 0
      while response is None and tries < 5:
        try:
          status, response = request.next_chunk()
        except HttpError, e:
          if e.resp.status in [404, 500, 502, 503, 504]:
            tries += 1
            delay = 5 * 2 ** (tries + random())
            self.log_warn('%s, Retrying in %.1f seconds...', e, delay)
            time.sleep(delay)
          else:
            raise WorkerException(e)
        else:
          tries = 0
        if status:
          progress = int(status.progress() * 100)
          if progress >= milestone:
            self.log_info('Uploaded %d%%.', int(status.progress() * 100))
            milestone += 20
      self.log_info('Upload Complete.')

  def _delete_older(self, uploads_to_keep):
    request = self._ga_client.management().uploads().list(
        accountId=self._account_id, webPropertyId=self._params['property_id'],
        customDataSourceId=self._params['dataset_id'])
    response = self.retry(request.execute)()
    uploads = sorted(response.get('items', []), key=lambda u: u['uploadTime'])
    if uploads_to_keep:
      ids_to_delete = [u['id'] for u in uploads[:-uploads_to_keep]]
    else:
      ids_to_delete = [u['id'] for u in uploads]
    if ids_to_delete:
      request = self._ga_client.management().uploads().deleteUploadData(
          accountId=self._account_id,
          webPropertyId=self._params['property_id'],
          customDataSourceId=self._params['dataset_id'],
          body={
              'customDataImportUids': ids_to_delete})
      self.retry(request.execute)()
      self.log_info('%i older upload(s) deleted.', len(ids_to_delete))

  def _execute(self):
    self._ga_setup('v3')
    if self._params['account_id']:
      self._account_id = self._params['account_id']
    else:
      self._account_id = self._parse_accountid_from_propertyid()
    self._file_name = self._params['csv_uri'].replace('gs:/', '')
    if self._params['max_uploads'] > 0 and self._params['delete_before']:
      self._delete_older(self._params['max_uploads'] - 1)
    self._upload()
    if self._params['max_uploads'] > 0 and not self._params['delete_before']:
      self._delete_older(self._params['max_uploads'])


class GAAudiencesUpdater(BQWorker, GAWorker):
  """Worker to update GA audiences using values from a BQ table.

  See: https://developers.google.com/analytics/devguides/config/mgmt/v3/mgmtReference/management/remarketingAudience#resource
  for more details on the required GA Audience JSON template format.
  """

  PARAMS = [
      ('property_id', 'string', True, '',
       'GA Property Tracking ID (e.g. UA-12345-3)'),
      ('bq_project_id', 'string', False, '', 'BQ Project ID'),
      ('bq_dataset_id', 'string', True, '', 'BQ Dataset ID'),
      ('bq_table_id', 'string', True, '', 'BQ Table ID'),
      ('template', 'text', True, '', 'GA audience JSON template'),
      ('account_id', 'string', False, '', 'GA Account ID'),
  ]

  def _infer_audiences(self):
    self._inferred_audiences = {}
    fields = [f.name for f in self._table.schema]
    for row in self._table.fetch_data():
      try:
        template_rendered = self._params['template'] % dict(zip(fields, row))
        audience = json.loads(template_rendered)
      except ValueError as e:
        raise WorkerException(e)
      self._inferred_audiences[audience['name']] = audience

  def _get_audiences(self):
    audiences = []
    start_index = 1
    max_results = 100
    total_results = 100
    while start_index <= total_results:
      request = self._ga_client.management().remarketingAudience().list(
          accountId=self._account_id,
          webPropertyId=self._params['property_id'],
          start_index=start_index,
          max_results=max_results)
      response = self.retry(request.execute)()
      total_results = response['totalResults']
      start_index += max_results
      audiences += response['items']
    self._current_audiences = {}
    names = self._inferred_audiences.keys()
    for audience in audiences:
      if audience['name'] in names:
        self._current_audiences[audience['name']] = audience

  def _equal(self, patch, audience):
    """Checks whether applying a patch would not change an audience.

    Args:
        patch: An object that is going to be used as a patch to update the
            audience.
        audience: An object representing audience to be patched.

    Returns:
       True if applying the patch won't change the audience, False otherwise.
    """
    dicts = [(patch, audience)]
    for d1, d2 in dicts:
      keys = d1 if isinstance(d1, dict) else xrange(len(d1))
      for k in keys:
        try:
          d2[k]
        except (IndexError, KeyError):
          return False
        if isinstance(d1[k], dict):
          if isinstance(d2[k], dict):
            dicts.append((d1[k], d2[k]))
          else:
            return False
        elif isinstance(d1[k], list):
          if isinstance(d2[k], list) and len(d1[k]) == len(d2[k]):
            dicts.append((d1[k], d2[k]))
          else:
            return False
        elif d1[k] != d2[k]:
          return False
    return True

  def _get_diff(self):
    """Composes lists of audiences to be created and updated in GA."""
    self._audiences_to_insert = []
    self._audiences_to_patch = {}
    for name in self._inferred_audiences:
      inferred_audience = self._inferred_audiences[name]
      if name in self._current_audiences:
        current_audience = self._current_audiences[name]
        if not self._equal(inferred_audience, current_audience):
          self._audiences_to_patch[current_audience['id']] = inferred_audience
      else:
        self._audiences_to_insert.append(inferred_audience)

  def _update_ga_audiences(self):
    """Updates and/or creates audiences in GA."""
    for audience in self._audiences_to_insert:
      request = self._ga_client.management().remarketingAudience().insert(
          accountId=self._account_id,
          webPropertyId=self._params['property_id'],
          body=audience)
      self.retry(request.execute)()
    for audience_id in self._audiences_to_patch:
      audience = self._audiences_to_patch[audience_id]
      request = self._ga_client.management().remarketingAudience().patch(
          accountId=self._account_id,
          webPropertyId=self._params['property_id'],
          remarketingAudienceId=audience_id,
          body=audience)
      self.retry(request.execute)()

  def _execute(self):
    if self._params['account_id']:
      self._account_id = self._params['account_id']
    else:
      self._account_id = self._parse_accountid_from_propertyid()
    self._bq_setup()
    self._table.reload()
    self._ga_setup('v3')
    self._infer_audiences()
    self._get_audiences()
    self._get_diff()
    self._update_ga_audiences()


class MLWorker(Worker):
  """Abstract ML Engine worker."""

  def _get_ml_client(self):
    self._ml_client = build('ml', 'v1')

  def _get_ml_job_id(self):
    self._ml_job_id = '%s_%i_%i_%s' % (self.__class__.__name__,
                                       self._pipeline_id, self._job_id,
                                       str(uuid.uuid4()).replace('-', '_'))


class MLWaiter(MLWorker):
  """Worker that checks ML job status and respawns itself if job is running."""

  FINAL_STATUSES = ('STATE_UNSPECIFIED', 'SUCCEEDED', 'FAILED', 'CANCELLED')

  def _execute(self):
    self._get_ml_client()
    request = self._ml_client.projects().jobs().get(
        name=self._params['job_name'])
    job = self.retry(request.execute)()
    if job.get('state') not in self.FINAL_STATUSES:
      self._enqueue('MLWaiter', {'job_name': self._params['job_name']}, 60)


class MLPredictor(MLWorker):
  """Worker to create ML batch prediction jobs."""

  PARAMS = [
      ('project', 'string', True, '', 'ML project ID'),
      ('model', 'string', True, '', 'ML model name'),
      ('version', 'string', True, '', 'ML model version'),
      ('input_uris', 'string_list', True, '',
       'URIs of input JSON files (e.g. gs://bucket/data.json)'),
      ('output_uri', 'string', True, '',
       'URI of folder to put predictions into (e.g. gs://bucket/folder)'),
  ]

  def _execute(self):
    project_id = 'projects/%s' % self._params['project']
    version_name = '%s/models/%s/versions/%s' % (
        project_id, self._params['model'], self._params['version'])
    self._get_ml_job_id()
    body = {
        'jobId': self._ml_job_id,
        'predictionInput': {
            'dataFormat': 'JSON',
            'inputPaths': self._params['input_uris'],
            'outputPath': self._params['output_uri'],
            'region': 'europe-west1',
            'versionName': version_name,
        }
    }
    self._get_ml_client()
    request = self._ml_client.projects().jobs().create(parent=project_id,
                                                       body=body)
    self.retry(request.execute)()
    job_name = '%s/jobs/%s' % (project_id, self._ml_job_id)
    self._enqueue('MLWaiter', {'job_name': job_name}, 60)


class MeasurementProtocolException(WorkerException):
  """Measurement Protocol execution exception."""
  pass


class MeasurementProtocolWorker(Worker):
  """Abstract Measurement Protocol worker."""

  def _flatten(self, data):
    flat = False
    while not flat:
      flat = True
      for k in data.keys():
        if data[k] is None:
          del data[k]
        elif isinstance(data[k], list):
          for i, v in enumerate(data[k]):
            data['%s%i' % (k, i + 1)] = v
          del data[k]
          flat = False
        elif isinstance(data[k], dict):
          for l in data[k]:
            data['%s%s' % (k, l)] = data[k][l]
          del data[k]
          flat = False

  def _get_payload_from_data(self, data):
    self._flatten(data)
    payload = {'v': 1}  # Use version 1
    payload.update(data)
    return payload

  def _prepare_payloads_for_batch_request(self, payloads):
    """Merges payloads to send them in a batch request.

    Args:
        payloads: list of payload, each payload being a dictionary.

    Returns:
        Concatenated url-encoded payloads. For example:

          param1=value10&param2=value20
          param1=value11&param2=value21
    """
    assert isinstance(payloads, list) or isinstance(payloads, tuple)
    payloads_utf8 = [sorted([(k, unicode(p[k]).encode('utf-8')) for k in p],
                            key=lambda t: t[0]) for p in payloads]
    return '\n'.join([urllib.urlencode(p) for p in payloads_utf8])

  def _send_batch_hits(self, batch_payload, user_agent='CRMint / 0.1'):
    """Sends a batch request to the Measurement Protocol endpoint.

    NB: Use the the HitBuilder service to validate a Measurement Protocol
        hit format with the Measurement Protocol Validation Server.

        https://ga-dev-tools.appspot.com/hit-builder/

    Args:
        batch_payload: list of payloads, each payload being a list of key/values
            tuples to pass to the Measurement Protocol batch endpoint.
        user_agent: string representing the client User Agent.

    Raises:
        MeasurementProtocolException: if the HTTP request fails.
    """
    headers = {'user-agent': user_agent}
    if self._debug:
      for payload in batch_payload.split('\n'):
        response = requests.post(
            'https://www.google-analytics.com/debug/collect',
            headers=headers,
            data=payload)
        result = json.loads(response.text)
        if (not result['hitParsingResult'] or
            not result['hitParsingResult'][0]['valid']):
          message = ('Invalid payload ("&" characters replaced with new lines):'
                     '\n\n%s\n\nValidation response:\n\n%s')
          readable_payload = payload.replace('&', '\n')
          self.log_warn(message, readable_payload, response.text)
    else:
      response = requests.post('https://www.google-analytics.com/batch',
                               headers=headers,
                               data=batch_payload)

      if response.status_code != requests.codes.ok:
        raise MeasurementProtocolException(
            'Failed to send event hit with status code (%s) and parameters: %s'
            % (response.status_code, batch_payload))

class BQToMeasurementProtocol(BQWorker):
  """Worker to push data through Measurement Protocol."""

  PARAMS = [
      ('bq_project_id', 'string', False, '', 'BQ Project ID'),
      ('bq_dataset_id', 'string', True, '', 'BQ Dataset ID'),
      ('bq_table_id', 'string', True, '', 'BQ Table ID'),
      ('mp_batch_size', 'number', True, 20, ('Measurement Protocol batch size '
                                             '(https://goo.gl/7VeWuB)')),
      ('debug', 'boolean', True, False, 'Debug mode'),
  ]

  # BigQuery batch size for querying results. Default to 1000.
  BQ_BATCH_SIZE = int(1e3)

  # Maximum number of jobs to enqueued before spawning a new scheduler.
  MAX_ENQUEUED_JOBS = 50

  def _execute(self):
    self._bq_setup()
    self._table.reload()
    page_token = self._params.get('bq_page_token', None)
    batch_size = self.BQ_BATCH_SIZE
    query_iterator = self.retry(self._table.fetch_data, max_retries=1)(
        max_results=batch_size,
        page_token=page_token)

    enqueued_jobs_count = 0
    for query_page in query_iterator.pages:  # pylint: disable=unused-variable
      # Enqueue job for this page
      worker_params = self._params.copy()
      worker_params['bq_page_token'] = page_token
      worker_params['bq_batch_size'] = self.BQ_BATCH_SIZE
      self._enqueue('BQToMeasurementProtocolProcessor', worker_params, 0)
      enqueued_jobs_count += 1

      # Updates the page token reference for the next iteration.
      page_token = query_iterator.next_page_token

      # Spawns a new job to schedule the remaining pages.
      if (enqueued_jobs_count >= self.MAX_ENQUEUED_JOBS
          and page_token is not None):
        worker_params = self._params.copy()
        worker_params['bq_page_token'] = page_token
        self._enqueue(self.__class__.__name__, worker_params, 0)
        return


class BQToMeasurementProtocolProcessor(BQWorker, MeasurementProtocolWorker):
  """Worker pushing to Measurement Protocol the first page only of a query."""

  def _send_payload_list(self, payload_list):
    batch_payload = self._prepare_payloads_for_batch_request(payload_list)
    try:
      self.retry(self._send_batch_hits, max_retries=1)(batch_payload)
    except MeasurementProtocolException as e:
      escaped_message = e.message.replace('%', '%%')
      self.log_error(escaped_message)

  def _process_query_results(self, query_data, query_schema):
    """Sends event hits from query data."""
    fields = [f.name for f in query_schema]
    payload_list = []
    for row in query_data:
      data = dict(zip(fields, row))
      payload = self._get_payload_from_data(data)
      payload_list.append(payload)
      if len(payload_list) >= self._params['mp_batch_size']:
        self._send_payload_list(payload_list)
        payload_list = []
    if payload_list:
      # Sends remaining payloads.
      self._send_payload_list(payload_list)

  def _execute(self):
    self._bq_setup()
    self._table.reload()
    self._debug = self._params['debug']
    page_token = self._params['bq_page_token'] or None
    batch_size = self._params['bq_batch_size']
    query_iterator = self.retry(self._table.fetch_data, max_retries=1)(
        max_results=batch_size,
        page_token=page_token)
    query_first_page = next(query_iterator.pages)
    self._process_query_results(query_first_page, query_iterator.schema)


class BQMLTrainer(BQWorker):
  """Worker to run BQML SQL queries in BigQuery."""

  PARAMS = [
      ('query', 'sql', True, '', 'Query'),
      ('bq_project_id', 'string', False, '', 'BQ Project ID'),
  ]

  def _execute(self):
    client = self._get_client()
    job_name = '%i_%i_%s_%s' % (self._pipeline_id, self._job_id,
                                self.__class__.__name__, uuid.uuid4())
    job = client.run_async_query(job_name, self._params['query'])
    job.use_legacy_sql = False
    self._begin_and_wait(job)


<<<<<<< HEAD

class AdsAPIWorker(Worker):
  """Abstract Customer Match worker."""
  _MAX_ITEMS_PER_CALL = 990

  # def _get_ads_api_client(self):
	# 	global _ADS_API_CLIENT
	# 	token_client = self._get_token_client()
	# 	if not _ADS_API_CLIENT:
	# 		_ADS_API_CLIENT = adwords.AdWordsClient(
  #       developer_token=self._params['developer_token'].strip(),
  #       oauth2_client=token_client,
  #       user_agent="CRMint",
  #       client_customer_id=self._params['client_customer_id'].strip(),
  #       cache=zeep.cache.InMemoryCache()
  #     )
  def _get_ads_api_client(self):
    yaml_string = AdsAPISettingsBuilder.build(self._params)
    ads_api_client = adwords.AdWordsClient.LoadFromString(yaml_string)
    ads_api_client.cache = zeep.cache.InMemoryCache()
    return ads_api_client


class AdsAPISettingsBuilder(object):
  """Class that build a YAML string from the params of a worker"""
  @staticmethod
  def build(params):
    string = "adwords:\n"
    string += '  client_customer_id: ' + params['client_customer_id'].strip() + '\n'
    string += '  developer_token: ' + params['developer_token'].strip() + '\n'
    string += '  client_id: ' + params['client_id'].strip() + '\n'
    string += '  client_secret: ' + params['client_secret'].strip() + '\n'
    string += '  refresh_token: ' + params['refresh_token'].strip()
    return string


class CustomerMatchWorker(AdsAPIWorker):
  """Customer Match worker."""

  # Customer Match list fields
  EMAIL = 'Email'
  PHONE = 'Phone'
  MOBILE_ID = 'MobileId'
  USER_ID = 'UserId'
  FIRST_NAME = 'FirstName'
  LAST_NAME = 'LastName'
  COUNTRY_CODE = 'CountryCode'
  ZIP_CODE = 'ZipCode'
  LIST_NAME = 'List'
  IS_DATA_ENCRYPTED = False

  # Default Values
  GENERIC_LIST = 'CM TEST - Generic List from the API'

  def _execute(self):
    self.IS_DATA_ENCRYPTED = self._params['success']
    self._generate_list_data_structure()
    
  def _normalize_and_sha256(self, input_string):
    """Normalizes (lowercase, remove whitespace) and hashes a string with SHA-256.

    Args:
      s: The string to perform this operation on.

    Returns:
      A normalized and SHA-256 hashed string.
    """
    return hashlib.sha256(input_string.strip().lower()).hexdigest()

  def _generate_list_data_structure(self):
    data_structure = {}
    data_structure['emails'] = []
    data_structure['phones'] = []
    data_structure['mobile_ids'] = []
    data_structure['user_ids'] = []
    data_structure['addresses'] = []
    return data_structure


  def _read_query_data(self, query_data, fields):
    """Reads customer data from query_data and stores it in memory.

    Args:
      query_data: BQ table page.
    Returns:
      customer_data: Processed data from BQ table page.
    """
    customer_data = {}
    list_data = []

    line_count = 0
    for row in query_data:
      data = dict(zip(fields, row))

      if data.get(self.LIST_NAME):
        if not customer_data.get(data[self.LIST_NAME]):
          customer_data[data[self.LIST_NAME]] = self._generate_list_data_structure()
        list_data = customer_data[data[self.LIST_NAME]]
      else:
        # Use generic list
        if not customer_data.get(self.GENERIC_LIST):
          customer_data[self.GENERIC_LIST] = self._generate_list_data_structure()
        list_data = customer_data[self.GENERIC_LIST]

      if data.get(self.EMAIL):
        if self.IS_DATA_ENCRYPTED:
          list_data['emails'].append({'hashedEmail': data[self.EMAIL]})
        else:
          list_data['emails'].append({'hashedEmail': self._normalize_and_sha256(data[self.EMAIL])})

      if data.get(self.PHONE):
        if self.IS_DATA_ENCRYPTED:
          list_data['phones'].append({'hashedPhoneNumber': data[self.PHONE]})
        else:
          list_data['phones'].append(
              {'hashedPhoneNumber': self._normalize_and_sha256(data[self.PHONE])})

      if data.get(self.MOBILE_ID):
        list_data['mobile_ids'].append({'mobileId': data[self.MOBILE_ID]})
      if data.get(self.USER_ID):
        list_data['user_ids'].append({'userId': data[self.USER_ID]})
      if (data.get(self.FIRST_NAME) and data.get(self.LAST_NAME) and
          data.get(self.COUNTRY_CODE) and data.get(self.ZIP_CODE)):
        address = {}
        if self.IS_DATA_ENCRYPTED:
          address['hashedFirstName'] = data[self.FIRST_NAME]
          address['hashedLastName'] = data[self.LAST_NAME]
        else:
          address['hashedFirstName'] = self._normalize_and_sha256(data[self.FIRST_NAME])
          address['hashedLastName'] = self._normalize_and_sha256(data[self.LAST_NAME])
        address['CountryCode'] = data[self.COUNTRY_CODE]
        address['ZipCode'] = data[self.ZIP_CODE]
        list_data['addresses'].append(address)

      line_count += 1

    self.log_info('Processed %d lines from table.', line_count)

    return customer_data

  def _upload_data(self, list_name, customer_data):
    """Uploads processed data to the specified list and creates it if necessary.

    Args:
      client: Adwords API client used to create and mutate the user list.
      list_name: The name of the user list to modify.
      customer_data: Processed customer data to be uploaded.
    Returns:
      None.
    """
    ads_api_client = self._get_ads_api_client()
    # Initialize appropriate services.
    user_list_service = ads_api_client.GetService('AdwordsUserListService', 'v201809')

    # Check if the list already exists
    selector = {
        'fields': ['Name', 'Id'],
        'predicates': [{
            'field': 'Name',
            'operator': 'EQUALS',
            'values': list_name
        }],
    }
    result = user_list_service.get(selector)
    if result['entries']:
      self.log_info(
          'The user list %s is already created and its info was retrieved.',
          list_name)
      user_list_id = result['entries'][0]['id']
    else:
      self.log_info('The user list %s will be created.', list_name)
      user_list = {
          'xsi_type': 'CrmBasedUserList',
          'name': list_name,
          'description': 'This is a list of users uploaded from Adwords API',
          # CRM-based user lists can use a membershipLifeSpan of 10000 to indicate
          # unlimited; otherwise normal values apply.
          'membershipLifeSpan': 10000,
          'uploadKeyType': 'CONTACT_INFO'
      }

      # Create an operation to add the user list.
      operations = [{'operator': 'ADD', 'operand': user_list}]
      result = user_list_service.mutate(operations)
      user_list_id = result['value'][0]['id']

    members = []
    if customer_data['emails']:
      members.extend(customer_data['emails'])
    if customer_data['phones']:
      members.extend(customer_data['phones'])
    if customer_data['mobile_ids']:
      members.extend(customer_data['mobile_ids'])
    if customer_data['user_ids']:
      members.extend(customer_data['user_ids'])
    if customer_data['addresses']:
      members.extend(customer_data['addresses'])

    total_uploaded = 0
    # Flow control to keep calls within usage limits
    self.log_info('Starting upload.')
    for i in range(0, len(members), self._MAX_ITEMS_PER_CALL):
      start = i
      end = i + self._MAX_ITEMS_PER_CALL

      members_to_upload = members[start:end]

      mutate_members_operation = {
          'operand': {
              'userListId': user_list_id,
              'membersList': members_to_upload
          },
          'operator': 'ADD'
      }

      response = user_list_service.mutateMembers([mutate_members_operation])

      if 'userLists' in response:
        for user_list in response['userLists']:
          self.log_info(
              '%d members were added to user list with name "%s" & ID "%d".',
              len(members_to_upload), user_list['name'], user_list['id'])
        total_uploaded += len(members_to_upload)


class BQToCM(BQWorker, AdsAPIWorker):
  """Worker to push data through Measurement Protocol"""

  PARAMS = [
      ('bq_project_id', 'string', False, '', 'BQ Project ID'),
      ('bq_dataset_id', 'string', True, '', 'BQ Dataset ID'),
      ('bq_table_id', 'string', True, '', 'BQ Table ID'),
      ('client_customer_id', 'string', True, '', 'Client Customer ID'),
      ('developer_token', 'string', True, '', 'Developer Token'),
      ('refresh_token', 'string', True, '', 'Refresh Token'),
      ('client_id', 'string', True, '', 'Cloud Project Client ID'),
      ('client_secret', 'string', True, '', 'Cloud Project Client Secret'),
      ('encrypted_data', 'boolean', True, False, 'Are fields hashed already?'),
  ]

  # BigQuery batch size for querying results. Default to 1000.
  BQ_BATCH_SIZE = int(1000)

  # Maximum number of jobs to enqueued before spawning a new scheduler.
  MAX_ENQUEUED_JOBS = 50

  def _execute(self):
    self._get_ads_api_client()
    self._bq_setup()
    self._table.reload()
    page_token = self._params.get('bq_page_token', None)
    batch_size = self.BQ_BATCH_SIZE
    query_iterator = self.retry(self._table.fetch_data, max_retries=1)(
        max_results=batch_size,
        page_token=page_token)

    enqueued_jobs_count = 0
    for query_page in query_iterator.pages:  # pylint: disable=unused-variable
      # Enqueue job for this page
      worker_params = self._params.copy()
      worker_params['bq_page_token'] = page_token
      worker_params['bq_batch_size'] = self.BQ_BATCH_SIZE
      self._enqueue('BQToCMProcessor', worker_params, 0)
      enqueued_jobs_count += 1

      # Updates the page token reference for the next iteration.
      page_token = query_iterator.next_page_token

      # Spawns a new job to schedule the remaining pages.
      if (enqueued_jobs_count >= self.MAX_ENQUEUED_JOBS
          and page_token is not None):
        worker_params = self._params.copy()
        worker_params['bq_page_token'] = page_token
        self._enqueue(self.__class__.__name__, worker_params, 0)
        return


class BQToCMProcessor(BQWorker, CustomerMatchWorker):
  """Worker pushing to Customer Match the first page only of a query"""

  def _process_query_results(self, query_data, query_schema):
    """Sends event hits from query data."""
    fields = [f.name for f in query_schema]
    payload_list = []
    customer_data = self._read_query_data(query_data, fields)
    for name in customer_data:
        self._upload_data(name, customer_data[name])


  def _execute(self):
    self._bq_setup()
    self._table.reload()
    page_token = self._params['bq_page_token'] or None
    batch_size = self._params['bq_batch_size']
    query_iterator = self.retry(self._table.fetch_data, max_retries=1)(
        max_results=batch_size,
        page_token=page_token)
    query_first_page = next(query_iterator.pages)
    self._process_query_results(query_first_page, query_iterator.schema)
=======
class AddClientMatchLists(Worker):

  PARAMS = [
      # ('developer_token', 'string', True, '', 'Developer Token'),
      # ('client_id', 'string', True, '', 'Client ID'),
      # ('client_secret', 'string', True, '', 'Client Secret'),
      # ('refresh_token', 'string', True, '', 'Refresh Token'),
      ('client_customer_id', 'string', True, '', 'Client Customer ID')
  ]

  GLOBAL_SETTINGS = ['google_ads_refresh_token', 'client_id', 'client_secret', 'developer_token']

  def _execute(self):
    # with open('data/googleads.yaml', 'r') as yaml_file:
    #     adwords_yaml_dict = yaml.safe_load(yaml_file)
    # adwords_config = adwords_yaml_dict.get('adwords', {})
    # adwords_client = adwords.AdWordsClient(
    #     adwords_config.get('developer_token'), adwords_config.get(''),
    #     cache=suds.cache.NoCache())
    # adwords_client = adwords.AdWordsClient.LoadFromString(adwords_yaml)

    # print(self._params)
    client_id = self._params['client_id']
    client_secret = self._params['client_secret']
    refresh_token = self._params['google_ads_refresh_token']
    dev_token = self._params['developer_token']
    client_customer_id = re.sub(r'\D', '', self._params['client_customer_id'])
    # adwords_client = adwords.AdWordsClient.
    # LoadFromStorage(path='data/googleads.yaml')
    # adwords_client.cache = common.ZeepServiceProxy.NO_CACHE
    client = AdwordsClient()
    adwords_client = client.getClient(client_id, client_secret, refresh_token,
                                      dev_token, client_customer_id)
    self.run(adwords_client)

  def run(self, client):
    # Initialize appropriate services.
    user_list_service = client.GetService('AdwordsUserListService', 'v201809')
    user_list = {
        'xsi_type': 'CrmBasedUserList',
        'name': 'Customer rel. management list #%d' % uuid.uuid4(),
        'description': 'List of customers that originated from email addresses',
        # CRM-based user lists can use a membershipLifeSpan of 10000
        # to indicate
        # unlimited; otherwise normal values apply.
        'membershipLifeSpan': 30,
        'uploadKeyType': 'CONTACT_INFO'
    }
    # Create an operation to add the user list.
    operations = [{
        'operator': 'ADD',
        'operand': user_list
    }]
    print 'STARTING4'
    result = user_list_service.mutate(operations)
    print 'STARTING5'
    user_list_id = result['value'][0]['id']
    print 'STARTING6'
    emails = ['customer1@example.com', 'customer2@example.com',
              ' Customer3@example.com ']
    members = [{'hashedEmail': self.NormalizeAndSHA256(email)} for
               email in emails]

    # Add address info.
    members.append({
        'addressInfo': {
            # First and last name must be normalized and hashed.
            'hashedFirstName': self.NormalizeAndSHA256('John'),
            'hashedLastName': self.NormalizeAndSHA256('Doe'),
            # Country code and zip code are sent in plaintext.
            'countryCode': 'US',
            'zipCode': '10001'
        }
    })

    mutate_members_operation = {
        'operand': {
            'userListId': user_list_id,
            'membersList': members
        },
        'operator': 'ADD'
    }

    response = user_list_service.mutateMembers([mutate_members_operation])

    print 'STARTING7'

    if 'userLists' in response:
      for user_list in response['userLists']:
        print ('User list with name "%s" and ID "%d" was added.'
               % (user_list['name'], user_list['id']))

  def NormalizeAndSHA256(self, s):
    """Normalizes (lowercase, remove whitespace) and hashes a string
        with SHA-256.
    Args:
      s: The string to perform this operation on.
    Returns:
      A normalized and SHA-256 hashed string.
    """
    print 'STARTING4'
    return hashlib.sha256(s.strip().lower()).hexdigest()


class RemoveClientMatchLists(Worker):

  PARAMS = [
      ('test', 'string', True, '', 'Enter test value'),
  ]

  def _execute(self):
    print('Remove')
    testing_value = self._params['test']
    print(testing_value)


class AdwordsClient():

  def getClient(self, client_id, client_secret, refresh_token,
                dev_token, client_customer_id):
    oauth_client = oauth2.GoogleRefreshTokenClient(client_id,
                                                   client_secret, refresh_token)
    adwords_client = adwords.AdWordsClient(
        dev_token, oauth_client, client_customer_id=client_customer_id)
    adwords_client.cache = common.ZeepServiceProxy.NO_CACHE

    return adwords_client
>>>>>>> 5bc367ed
<|MERGE_RESOLUTION|>--- conflicted
+++ resolved
@@ -14,40 +14,24 @@
 
 """Module with CRMintApp worker classes."""
 
-from apiclient.discovery import build
-from apiclient.errors import HttpError
-from apiclient.http import MediaIoBaseUpload
-import cloudstorage as gcs
 from datetime import datetime
 from datetime import timedelta
 from fnmatch import fnmatch
 from functools import wraps
-from googleads import adwords, common, oauth2
 import hashlib
 import json
-import logging
-from oauth2client.service_account import ServiceAccountCredentials
 import os
 from random import random
 import re
-import requests
 import time
 import urllib
 import uuid
-import yaml
-<<<<<<< HEAD
-import hashlib
-=======
->>>>>>> 5bc367ed
 
 from google.cloud import bigquery
 from google.cloud.exceptions import ClientError
 from googleads import adwords
-from googleads.oauth2 import GoogleRefreshTokenClient as tokenClient
-from googleads import common as adsCommon
 import zeep.cache
 
-logging.disable(logging.DEBUG)
 
 _KEY_FILE = os.path.join(os.path.dirname(__file__), '..', 'data',
                          'service-account.json')
@@ -64,11 +48,7 @@
     'StorageChecker',
     'StorageCleaner',
     'StorageToBQImporter',
-<<<<<<< HEAD
     'BQToCM',
-=======
-    'AddClientMatchLists',
->>>>>>> 5bc367ed
 )
 
 # Defines how many times to retry on failure, default to 5 times.
@@ -93,7 +73,7 @@
   GLOBAL_SETTINGS = []
 
   # Maximum number of execution attempts.
-  MAX_ATTEMPTS = 1
+  MAX_ATTEMPTS = 3
 
   def __init__(self, params, pipeline_id, job_id):
     self._pipeline_id = pipeline_id
@@ -1028,8 +1008,6 @@
     self._begin_and_wait(job)
 
 
-<<<<<<< HEAD
-
 class AdsAPIWorker(Worker):
   """Abstract Customer Match worker."""
   _MAX_ITEMS_PER_CALL = 990
@@ -1061,7 +1039,7 @@
     string += '  developer_token: ' + params['developer_token'].strip() + '\n'
     string += '  client_id: ' + params['client_id'].strip() + '\n'
     string += '  client_secret: ' + params['client_secret'].strip() + '\n'
-    string += '  refresh_token: ' + params['refresh_token'].strip()
+    string += '  refresh_token: ' + params['google_ads_refresh_token'].strip()
     return string
 
 
@@ -1261,14 +1239,13 @@
       ('bq_project_id', 'string', False, '', 'BQ Project ID'),
       ('bq_dataset_id', 'string', True, '', 'BQ Dataset ID'),
       ('bq_table_id', 'string', True, '', 'BQ Table ID'),
-      ('client_customer_id', 'string', True, '', 'Client Customer ID'),
-      ('developer_token', 'string', True, '', 'Developer Token'),
-      ('refresh_token', 'string', True, '', 'Refresh Token'),
-      ('client_id', 'string', True, '', 'Cloud Project Client ID'),
-      ('client_secret', 'string', True, '', 'Cloud Project Client Secret'),
+      ('client_customer_id', 'string', True, '', 'Google Ads Customer ID'),
+      ('list_name', 'string', True, '', 'Audience List Name'),
       ('encrypted_data', 'boolean', True, False, 'Are fields hashed already?'),
   ]
 
+  GLOBAL_SETTINGS = ['google_ads_refresh_token', 'client_id', 'client_secret', 'developer_token']
+
   # BigQuery batch size for querying results. Default to 1000.
   BQ_BATCH_SIZE = int(1000)
 
@@ -1276,6 +1253,7 @@
   MAX_ENQUEUED_JOBS = 50
 
   def _execute(self):
+    self._check_global_params()
     self._get_ads_api_client()
     self._bq_setup()
     self._table.reload()
@@ -1305,6 +1283,19 @@
         self._enqueue(self.__class__.__name__, worker_params, 0)
         return
 
+  def _check_global_params(self):
+    """If one or more global params are missing, we need to raise an exception and alert the user"""
+    if \
+    not self._params['client_id'] \
+    or self._params['client_id']=="" \
+    or not self._params['client_secret'] \
+    or self._params['client_secret']=="" \
+    or not self._params['google_ads_refresh_token'] \
+    or self._params['google_ads_refresh_token']=="" \
+    or not self._params['developer_token'] \
+    or self._params['developer_token']=="":
+      raise WorkerException("One or more global parameters are missing.")
+
 
 class BQToCMProcessor(BQWorker, CustomerMatchWorker):
   """Worker pushing to Customer Match the first page only of a query"""
@@ -1327,133 +1318,4 @@
         max_results=batch_size,
         page_token=page_token)
     query_first_page = next(query_iterator.pages)
-    self._process_query_results(query_first_page, query_iterator.schema)
-=======
-class AddClientMatchLists(Worker):
-
-  PARAMS = [
-      # ('developer_token', 'string', True, '', 'Developer Token'),
-      # ('client_id', 'string', True, '', 'Client ID'),
-      # ('client_secret', 'string', True, '', 'Client Secret'),
-      # ('refresh_token', 'string', True, '', 'Refresh Token'),
-      ('client_customer_id', 'string', True, '', 'Client Customer ID')
-  ]
-
-  GLOBAL_SETTINGS = ['google_ads_refresh_token', 'client_id', 'client_secret', 'developer_token']
-
-  def _execute(self):
-    # with open('data/googleads.yaml', 'r') as yaml_file:
-    #     adwords_yaml_dict = yaml.safe_load(yaml_file)
-    # adwords_config = adwords_yaml_dict.get('adwords', {})
-    # adwords_client = adwords.AdWordsClient(
-    #     adwords_config.get('developer_token'), adwords_config.get(''),
-    #     cache=suds.cache.NoCache())
-    # adwords_client = adwords.AdWordsClient.LoadFromString(adwords_yaml)
-
-    # print(self._params)
-    client_id = self._params['client_id']
-    client_secret = self._params['client_secret']
-    refresh_token = self._params['google_ads_refresh_token']
-    dev_token = self._params['developer_token']
-    client_customer_id = re.sub(r'\D', '', self._params['client_customer_id'])
-    # adwords_client = adwords.AdWordsClient.
-    # LoadFromStorage(path='data/googleads.yaml')
-    # adwords_client.cache = common.ZeepServiceProxy.NO_CACHE
-    client = AdwordsClient()
-    adwords_client = client.getClient(client_id, client_secret, refresh_token,
-                                      dev_token, client_customer_id)
-    self.run(adwords_client)
-
-  def run(self, client):
-    # Initialize appropriate services.
-    user_list_service = client.GetService('AdwordsUserListService', 'v201809')
-    user_list = {
-        'xsi_type': 'CrmBasedUserList',
-        'name': 'Customer rel. management list #%d' % uuid.uuid4(),
-        'description': 'List of customers that originated from email addresses',
-        # CRM-based user lists can use a membershipLifeSpan of 10000
-        # to indicate
-        # unlimited; otherwise normal values apply.
-        'membershipLifeSpan': 30,
-        'uploadKeyType': 'CONTACT_INFO'
-    }
-    # Create an operation to add the user list.
-    operations = [{
-        'operator': 'ADD',
-        'operand': user_list
-    }]
-    print 'STARTING4'
-    result = user_list_service.mutate(operations)
-    print 'STARTING5'
-    user_list_id = result['value'][0]['id']
-    print 'STARTING6'
-    emails = ['customer1@example.com', 'customer2@example.com',
-              ' Customer3@example.com ']
-    members = [{'hashedEmail': self.NormalizeAndSHA256(email)} for
-               email in emails]
-
-    # Add address info.
-    members.append({
-        'addressInfo': {
-            # First and last name must be normalized and hashed.
-            'hashedFirstName': self.NormalizeAndSHA256('John'),
-            'hashedLastName': self.NormalizeAndSHA256('Doe'),
-            # Country code and zip code are sent in plaintext.
-            'countryCode': 'US',
-            'zipCode': '10001'
-        }
-    })
-
-    mutate_members_operation = {
-        'operand': {
-            'userListId': user_list_id,
-            'membersList': members
-        },
-        'operator': 'ADD'
-    }
-
-    response = user_list_service.mutateMembers([mutate_members_operation])
-
-    print 'STARTING7'
-
-    if 'userLists' in response:
-      for user_list in response['userLists']:
-        print ('User list with name "%s" and ID "%d" was added.'
-               % (user_list['name'], user_list['id']))
-
-  def NormalizeAndSHA256(self, s):
-    """Normalizes (lowercase, remove whitespace) and hashes a string
-        with SHA-256.
-    Args:
-      s: The string to perform this operation on.
-    Returns:
-      A normalized and SHA-256 hashed string.
-    """
-    print 'STARTING4'
-    return hashlib.sha256(s.strip().lower()).hexdigest()
-
-
-class RemoveClientMatchLists(Worker):
-
-  PARAMS = [
-      ('test', 'string', True, '', 'Enter test value'),
-  ]
-
-  def _execute(self):
-    print('Remove')
-    testing_value = self._params['test']
-    print(testing_value)
-
-
-class AdwordsClient():
-
-  def getClient(self, client_id, client_secret, refresh_token,
-                dev_token, client_customer_id):
-    oauth_client = oauth2.GoogleRefreshTokenClient(client_id,
-                                                   client_secret, refresh_token)
-    adwords_client = adwords.AdWordsClient(
-        dev_token, oauth_client, client_customer_id=client_customer_id)
-    adwords_client.cache = common.ZeepServiceProxy.NO_CACHE
-
-    return adwords_client
->>>>>>> 5bc367ed
+    self._process_query_results(query_first_page, query_iterator.schema)