--- conflicted
+++ resolved
@@ -123,7 +123,6 @@
         ids_for_removing.append(schedule.id)
     Schedule.destroy(*ids_for_removing)
 
-<<<<<<< HEAD
   def populate_params_runtime_values(self):
     try:
       global_context = {}
@@ -158,10 +157,9 @@
           'message': message,
       })
       return False
-=======
+
   def set_status(self, status):
     self.update(status=status, status_changed_at=datetime.now())
->>>>>>> c05c0891
 
   def get_ready(self):
     if not self.populate_params_runtime_values():
@@ -331,37 +329,7 @@
   def get_ready(self):
     if self.status not in Job.STATUS.INACTIVE_STATUSES:
       return False
-
-<<<<<<< HEAD
-    self.update(status=Job.STATUS.WAITING, status_changed_at=datetime.now())
-    if not self._initialize_cache_values():
-=======
-    try:
-      for param in self.params:
-        _ = param.val  # NOQA
-    except (InvalidExpression, TypeError) as e:
->>>>>>> c05c0891
-      from core import cloud_logging
-      cloud_logging.logger.log_struct({
-          'labels': {
-              'pipeline_id': self.pipeline_id,
-              'job_id': self.id,
-              'worker_class': self.worker_class,
-          },
-          'log_level': 'ERROR',
-<<<<<<< HEAD
-          'message': 'Failed to initialize cache values.',
-      })
-      return False
-
-    # All initialization steps succeeded.
-=======
-          'message': 'Bad job param "%s": %s' % (param.label, e),
-      })
-      return False
-
     self.set_status(Job.STATUS.WAITING)
->>>>>>> c05c0891
     return True
 
   def _get_task_namespace(self):
